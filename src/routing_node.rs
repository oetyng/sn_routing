--- conflicted
+++ resolved
@@ -563,7 +563,6 @@
       fn drop_node(&mut self, node: DhtId) {}
     }
 
-<<<<<<< HEAD
     #[test]
     fn test_routing_node() {
         let f1 = NullFacade;
@@ -602,45 +601,7 @@
         assert!(t2.join().is_ok());
         assert!(t3.join().is_ok());
     }
-=======
-//FIXME(Peter)
-    // #[test]
-    // fn test_routing_node() {
-    //     let f1 = NullFacade;
-    //     let f2 = NullFacade;
-    //     let f3 = NullFacade;
-    //     let n1 = RoutingNode::new(DhtId::generate_random(), f1);
-    //     let n2 = RoutingNode::new(DhtId::generate_random(), f2);
-    //     let n3 = RoutingNode::new(DhtId::generate_random(), f3);
-
-    //     let n1_ep = n1.accepting_on().unwrap();
-    //     let n2_ep = n2.accepting_on().unwrap();
-    //     let n3_ep = n3.accepting_on().unwrap();
-
-    //     fn run_node(n: RoutingNode<NullFacade>, my_ep: SocketAddr, his_ep: SocketAddr)
-    //         -> thread::JoinHandle
-    //     {
-    //         thread::spawn(move || {
-    //             let mut n = n;
-    //             let bootstrap_ep = SocketAddr::from_str(&format!("127.0.0.1:{}", 5483u16)).unwrap();
-    //             if my_ep.port() != bootstrap_ep.port() {
-    //                 n.add_bootstrap(bootstrap_ep);
-    //             }
-    //             n.run();
-    //         })
-    //     }
-
-    //     let t1 = run_node(n1, n1_ep.clone(), n2_ep.clone());
-    //     let t2 = run_node(n2, n2_ep.clone(), n1_ep.clone());
-    //     thread::sleep_ms(1000);
-    //     println!("Starting node 3 ... ");
-    //     let t3 = run_node(n3, n3_ep.clone(), n1_ep.clone());
-    //     assert!(t1.join().is_ok());
-    //     assert!(t2.join().is_ok());
-    //     assert!(t3.join().is_ok());
-    // }
 }
 #[test]
 fn dummy()  {
->>>>>>> 0ecd078a
 }