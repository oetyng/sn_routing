--- conflicted
+++ resolved
@@ -683,10 +683,6 @@
                        client_auth,
                        message_id)
             }
-<<<<<<< HEAD
-            MessageContent::ConnectionInfo(_) => write!(formatter, "ConnectionInfo {{ .. }}"),
-            MessageContent::GetNodeNameResponse { ref relocated_id, ref group, ref message_id } => {
-=======
             MessageContent::ConnectionInfoRequest { ref pub_id, ref msg_id, .. } => {
                 write!(formatter,
                        "ConnectionInfoRequest {{ {:?}, {:?}, .. }}",
@@ -700,9 +696,8 @@
                        msg_id)
             }
             MessageContent::GetNodeNameResponse { ref relocated_id,
-                                                  ref groups,
+                                                  ref group,
                                                   ref message_id } => {
->>>>>>> a5f3801e
                 write!(formatter,
                        "GetNodeNameResponse {{ {:?}, {:?}, {:?} }}",
                        relocated_id,
