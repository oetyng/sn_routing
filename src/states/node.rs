--- conflicted
+++ resolved
@@ -21,15 +21,7 @@
 use ack_manager::{Ack, AckManager};
 use action::Action;
 use cache::Cache;
-<<<<<<< HEAD
-use crust::{ConnectionInfoResult, CrustError, CrustUser, PeerId, PrivConnectionInfo,
-            PubConnectionInfo, Service};
-#[cfg(feature = "use-mock-crust")]
-use crust::Config;
-use crust::Event as CrustEvent;
-=======
 use crust::{ConnectionInfoResult, CrustError, CrustUser};
->>>>>>> c970fc10
 use error::{InterfaceError, RoutingError};
 use event::Event;
 use id::{FullId, PublicId};
@@ -3222,10 +3214,6 @@
     pub fn set_next_relocation_interval(&mut self, interval: (XorName, XorName)) {
         self.next_relocation_interval = Some(interval);
     }
-
-    pub fn config(&self) -> Config {
-        self.crust_service.config()
-    }
 }
 
 impl Bootstrapped for Node {
