--- conflicted
+++ resolved
@@ -31,12 +31,8 @@
 use messages::{DEFAULT_PRIORITY, DirectMessage, HopMessage, Message, MessageContent,
                RoutingMessage, SectionList, SignedMessage, UserMessage, UserMessageCache};
 use peer_manager::{ConnectionInfoPreparedResult, PeerManager, PeerState,
-<<<<<<< HEAD
                    RESOURCE_PROOF_TIMEOUT_SECS, SectionMap};
-=======
-                   RESOURCE_PROOF_APPROVE_TIMEOUT_SECS, SectionMap};
 use resource_proof::ResourceProof;
->>>>>>> 638e49ab
 use routing_message_filter::{FilteringResult, RoutingMessageFilter};
 use routing_table::{Authority, OtherMergeDetails, OwnMergeDetails, OwnMergeState, Prefix,
                     RemovalDetails, Xorable};
@@ -779,16 +775,11 @@
             (GetNodeNameResponse { relocated_id, section, .. }, Section(_), dst) => {
                 self.handle_get_node_name_response(relocated_id, section, dst).map(Ok)
             }
-<<<<<<< HEAD
             (ExpectCandidate { expect_id, client_auth, message_id }, Section(_), Section(_)) => {
                 self.handle_expect_candidate(expect_id, client_auth, message_id).to_evented()
             }
             (AcceptAsCandidate { expect_id, client_auth, message_id }, Section(_), Section(_)) => {
                 self.handle_accept_as_candidate(expect_id, client_auth, message_id)
-=======
-            (ExpectCloseNode { expect_id, client_auth, message_id }, Section(_), Section(_)) => {
-                self.handle_expect_close_node_request(expect_id, client_auth, message_id)
->>>>>>> 638e49ab
                     .to_evented()
             }
             (ConnectionInfoRequest { encrypted_conn_info, nonce, pub_id, msg_id },
@@ -818,13 +809,8 @@
                                                      dst)
                     .to_evented()
             }
-<<<<<<< HEAD
             (CandidateApproval { candidate_id, client_auth, sections }, Section(_), Section(_)) => {
                 self.handle_candidate_approval(candidate_id, client_auth, sections)
-=======
-            (CandidateApproval(validity), Section(_), Section(candidate_name)) => {
-                self.handle_node_approval_vote(candidate_name, validity).to_evented()
->>>>>>> 638e49ab
             }
             (NodeApproval { sections }, Section(_), Client { .. }) => {
                 self.handle_node_approval(&sections)
@@ -867,7 +853,6 @@
         }
     }
 
-<<<<<<< HEAD
     fn handle_candidate_approval(&mut self,
                                  candidate_id: PublicId,
                                  client_auth: Authority<XorName>,
@@ -906,30 +891,6 @@
                    candidate_id.name(),
                    error);
         }
-=======
-    fn handle_node_approval_vote(&mut self,
-                                 candidate_name: XorName,
-                                 validity: bool)
-                                 -> Result<(), RoutingError> {
-        // Once the joining node joined, it may receive the vote regarding itself.
-        // Or a node may receive CandidateApproval before connection established.
-        let (client_auth, peer_id) = self.peer_mgr
-            .handle_node_approval_vote(candidate_name, validity)?;
-
-        if validity {
-            let sections = self.peer_mgr.pub_ids_by_section();
-            info!("{:?} Sending NodeApproval to {:?}.", self, candidate_name);
-            let _ = self.send_routing_message(RoutingMessage {
-                src: Authority::Section(candidate_name),
-                dst: client_auth,
-                content: MessageContent::NodeApproval { sections: sections },
-            });
-        } else {
-            self.disconnect_peer(&peer_id);
-        }
-        Ok(())
-    }
->>>>>>> 638e49ab
 
         if let Some(peer_id) = opt_peer_id {
             self.add_to_routing_table(&candidate_id, &peer_id).extract(&mut result);
@@ -944,7 +905,6 @@
             return events.with_value(Ok(()));
         }
 
-<<<<<<< HEAD
         self.get_approval_timer_token = None;
         self.peer_mgr.add_prefixes(sections.keys().cloned().collect());
 
@@ -953,29 +913,6 @@
 
         for section in sections.values() {
             for pub_id in section.iter() {
-=======
-        self.peer_mgr.add_prefixes(sections.keys().into_iter().cloned().collect_vec());
-
-        // TODO: is this necessary as this node is not approved as a full node by the section yet
-        let our_prefix = *self.peer_mgr.routing_table().our_prefix();
-        self.send_section_list_signature(our_prefix, None);
-
-        let name = *self.name();
-        if let Err(error) = self.send_routing_message(RoutingMessage {
-            src: Authority::ManagedNode(name),
-            dst: Authority::Section(name),
-            content: MessageContent::ApprovalConfirmation,
-        }) {
-            debug!("{:?} Failed sending ApprovalConfirmation: {:?}",
-                   self,
-                   error);
-        }
-
-        trace!("{:?} received {:?} on NodeApproval.", self, sections);
-
-        for section in sections {
-            for pub_id in section.1 {
->>>>>>> 638e49ab
                 if !self.peer_mgr.routing_table().has(pub_id.name()) {
                     self.peer_mgr.expect_peer(pub_id);
                     debug!("{:?} Sending connection info to {:?} on NodeApproval.",
@@ -1024,9 +961,8 @@
 
     fn handle_resource_proof_response(&mut self,
                                       peer_id: PeerId,
-<<<<<<< HEAD
-                                      proof: Vec<u8>,
-                                      leading_zero_bytes: u32) {
+                                      proof: VecDeque<u8>,
+                                      leading_zero_bytes: u64) {
         let name = if let Some(name) = self.peer_mgr.get_peer_name(&peer_id) {
             *name
         } else {
@@ -1044,29 +980,6 @@
                        name,
                        error);
                 return;
-=======
-                                      proof: VecDeque<u8>,
-                                      leading_zero_bytes: u64) {
-        let name = if let Some(name) = self.peer_mgr.get_peer_name(&peer_id) {
-            *name
-        } else {
-            return;
-        };
-        if let Some(valid_candidate) =
-            self.peer_mgr
-                .verify_candidate(name, proof, leading_zero_bytes, RESOURCE_PROOF_DIFFICULTY) {
-            let response_content = MessageContent::CandidateApproval(valid_candidate);
-            let response_msg = RoutingMessage {
-                src: Authority::Section(name),
-                dst: Authority::Section(name),
-                content: response_content,
-            };
-            info!("{:?} Sending CandidateApproval {:?} to section.",
-                  self,
-                  valid_candidate);
-            if let Err(error) = self.send_routing_message(response_msg) {
-                debug!("{:?} Failed sending CandidateApproval: {:?}", self, error);
->>>>>>> 638e49ab
             }
             Ok(info) => info,
         };
@@ -1252,7 +1165,6 @@
         debug!("{:?} Handling NodeIdentify from {:?}.",
                self,
                public_id.name());
-<<<<<<< HEAD
         self.add_to_routing_table(&public_id, &peer_id).extract(&mut result);
 
         if let Some(prefix) = self.peer_mgr.routing_table().find_section_prefix(public_id.name()) {
@@ -1273,23 +1185,7 @@
                self,
                public_id.name());
         match self.peer_mgr.handle_candidate_identify(&public_id, &peer_id) {
-            Ok(Some(seed)) => {
-=======
-        match self.peer_mgr.check_candidate(&public_id, &peer_id) {
-            Ok(Some((true, _, _))) => {
-                /// if connection is in tunnel, vote NO directly, don't carry out profiling
-                /// limitation: joining node ONLY carries out QUORAM valid evaluations
-                info!("{:?} Sending CandidateApproval false to section, rejecting {:?}.",
-                      self,
-                      public_id.name());
-                let _ = self.send_routing_message(RoutingMessage {
-                    src: Authority::Section(*public_id.name()),
-                    dst: Authority::Section(*public_id.name()),
-                    content: MessageContent::CandidateApproval(false),
-                });
-            }
-            Ok(Some((false, target_size, seed))) => {
->>>>>>> 638e49ab
+            Ok(Some((seed, target_size))) => {
                 let direct_message = DirectMessage::ResourceProof {
                     seed: seed,
                     target_size: target_size,
@@ -1308,20 +1204,12 @@
                        public_id.name());
                 self.add_to_routing_table(&public_id, &peer_id).extract(&mut result);
             }
-<<<<<<< HEAD
             Err(error) => {
                 debug!("{:?} failed to handle CandidateIdentify from {:?}: {:?} - disconnecting",
                        self,
                        public_id.name(),
                        error);
                 self.disconnect_peer(&peer_id);
-=======
-            Err(err) => {
-                debug!("{:?} has un-expected connection {:?}/{:?}.",
-                       self,
-                       public_id.name(),
-                       err);
->>>>>>> 638e49ab
             }
         }
         result
@@ -1856,32 +1744,17 @@
 
     // Received by Y; From Y -> Y
     // Context: a node is joining our section. Sends the node our section.
-<<<<<<< HEAD
     fn handle_accept_as_candidate(&mut self,
                                   candidate_id: PublicId,
                                   client_auth: Authority<XorName>,
                                   message_id: MessageId)
                                   -> Result<(), RoutingError> {
         if candidate_id == *self.full_id.public_id() {
-=======
-    fn handle_expect_close_node_request(&mut self,
-                                        expect_id: PublicId,
-                                        client_auth: Authority<XorName>,
-                                        message_id: MessageId)
-                                        -> Result<(), RoutingError> {
-        if expect_id == *self.full_id.public_id() {
->>>>>>> 638e49ab
             // If we're the joining node: stop
             return Ok(());
         }
 
-<<<<<<< HEAD
         let own_section = self.peer_mgr.accept_as_candidate(*candidate_id.name(), client_auth)?;
-=======
-        // TODO - do we need to reply if `expect_id` triggers a failure here?
-        let own_section = self.peer_mgr
-            .expect_join_our_section(expect_id.name(), &client_auth)?;
->>>>>>> 638e49ab
         let response_content = MessageContent::GetNodeNameResponse {
             relocated_id: candidate_id,
             section: own_section,
@@ -1943,8 +1816,6 @@
                        self,
                        pub_id,
                        error);
-<<<<<<< HEAD
-=======
             }
         }
         result.with_value(Ok(()))
@@ -2013,7 +1884,6 @@
                            member,
                            error);
                 }
->>>>>>> 638e49ab
             }
         }
         result.with_value(Ok(()))
@@ -2078,10 +1948,6 @@
                 trace!("{:?} Merge completed. Prefixes: {:?}",
                        self,
                        self.peer_mgr.routing_table().prefixes());
-<<<<<<< HEAD
-
-=======
->>>>>>> 638e49ab
                 self.merge_if_necessary();
 
                 if merge_prefix == *self.peer_mgr.routing_table().our_prefix() {
@@ -2177,8 +2043,6 @@
             return events.with_value(true);
         }
 
-<<<<<<< HEAD
-=======
         if self.rt_timer_token == Some(token) {
             self.rt_timeout = cmp::min(Duration::from_secs(RT_MAX_TIMEOUT_SECS),
                                        self.rt_timeout * 2);
@@ -2203,7 +2067,6 @@
             }
         }
 
->>>>>>> 638e49ab
         self.resend_unacknowledged_timed_out_msgs(token);
 
         events.with_value(true)
