--- conflicted
+++ resolved
@@ -59,11 +59,7 @@
 pub static GROUP_SIZE: u32 = 23;
 pub static QUORUM_SIZE: u32 = 19;
 
-<<<<<<< HEAD
-#[derive(Debug, PartialOrd, Ord, PartialEq, Eq, Hash, Clone, RustcEncodable, RustcDecodable)]
-=======
 #[derive(PartialEq, Eq, Hash, Clone, RustcEncodable, RustcDecodable, PartialOrd, Ord, Debug)]
->>>>>>> 3fac03c2
 pub struct DhtId(pub Vec<u8>);
 
 impl DhtId {
