// Copyright 2015 MaidSafe.net limited
//
// This MaidSafe Software is licensed to you under (1) the MaidSafe.net Commercial License,
// version 1.0 or later, or (2) The General Public License (GPL), version 3, depending on which
// licence you accepted on initial access to the Software (the "Licences").
//
// By contributing code to the MaidSafe Software, or to this project generally, you agree to be
// bound by the terms of the MaidSafe Contributor Agreement, version 1.0, found in the root
// directory of this project at LICENSE, COPYING and CONTRIBUTOR respectively and also
// available at: http://www.maidsafe.net/licenses
//
// Unless required by applicable law or agreed to in writing, the MaidSafe Software distributed
// under the GPL Licence is distributed on an "AS IS" BASIS, WITHOUT WARRANTIES OR CONDITIONS
// OF ANY KIND, either express or implied.
//
// See the Licences for the specific language governing permissions and limitations relating to
// use of the MaidSafe Software.

extern crate maidsafe_types;
extern crate sodiumoxide;

use common_bits::*;
use sodiumoxide::crypto;
use std::cmp;
use std::net::*;
use std::usize;

static BUCKET_SIZE: usize = 1;
static GROUP_SIZE: usize = 23;
static QUORUM_SIZE: usize = 19;
static PARALLELISM: usize = 4;
static OPTIMAL_SIZE: usize = 64;

type Address = maidsafe_types::NameType;
#[derive(Clone)]
struct KeyFob {
  id: maidsafe_types::NameType,
  keys: (crypto::sign::PublicKey, crypto::asymmetricbox::PublicKey),
  signature: crypto::sign::Signature,
}

#[derive(Clone)]
pub struct NodeInfo {
  fob: KeyFob,
  endpoint: SocketAddr,
  connected: bool,
}


/// The RoutingTable class is used to maintain a list of contacts to which we are connected.  
pub struct RoutingTable {
  routing_table: Vec<NodeInfo>,
  our_id: maidsafe_types::NameType,
}

impl Clone for RoutingTable {
    fn clone(&self) -> RoutingTable {
        RoutingTable {
            routing_table: self.routing_table.clone(),
            our_id: self.our_id.clone(),
        }
    }
}

impl RoutingTable {
  pub fn get_bucket_size() -> usize {
    BUCKET_SIZE
  }

  pub fn get_parallelism() -> usize {
    PARALLELISM
  }

  pub fn get_optimal_size() -> usize {
    OPTIMAL_SIZE
  }

  pub fn get_group_size() -> usize {
    GROUP_SIZE
  }

  pub fn get_quorum_size() -> usize {
      QUORUM_SIZE
  }

  /// Potentially adds a contact to the routing table.  If the contact is added, the first return arg
  /// is true, otherwise false.  If adding the contact caused another contact to be dropped, the
  /// dropped one is returned in the second field, otherwise the optional field is empty.  The
  /// following steps are used to determine whether to add the new contact or not:
  ///
  /// 1 - if the contact is ourself, or doesn't have a valid public key, or is already in the table,
  ///     it will not be added
  /// 2 - if the routing table is not full (size < OptimalSize()), the contact will be added
  /// 3 - if the contact is within our close group, it will be added
  /// 4 - if we can find a candidate for removal (a contact in a bucket with more than 'BucketSize()'
  ///     contacts, which is also not within our close group), and if the new contact will fit in a
  ///     bucket closer to our own bucket, then we add the new contact.
  pub fn add_node(&mut self, their_info: NodeInfo)->(bool, Option<NodeInfo>) {
    //  Validate(their_info.id);

    let maidsafe_types::NameType(their_info_id) = their_info.fob.id;
    let maidsafe_types::NameType(our_id) = self.our_id;

    if self.our_id == their_info.fob.id {
      return (false, None);
    }

    if self.has_node(&their_info.fob.id) {
      return (false, None);
    }

    if self.routing_table.len() < RoutingTable::get_optimal_size() {
      self.push_back_then_sort(their_info);
      return (true, None);
    }

    if RoutingTable::closer_to_target(&self.our_id, &their_info.fob.id, &self.routing_table[RoutingTable::get_group_size()].fob.id) {
      self.push_back_then_sort(their_info);
      let removal_node_index = self.find_candidate_for_removal();
      if removal_node_index == (self.routing_table.len() - 1) {
        return (true, None);
      } else {
        let removal_node = self.routing_table[removal_node_index].clone();
        self.routing_table.remove(removal_node_index);
        return (true, Some(removal_node));
      }
    }

    let removal_node_index = self.find_candidate_for_removal();
    if self.new_node_is_better_than_existing(&their_info.fob.id, removal_node_index) {
      let removal_node = self.routing_table[removal_node_index].clone();
      self.routing_table.remove(removal_node_index);
      self.push_back_then_sort(their_info);
      return (true, Some(removal_node));
    }
    (false, None)
  }
  
  /// This is used to see whether to bother retrieving a contact's public key from the PKI with a
  /// view to adding the contact to our table.  The checking procedure is the same as for 'AddNode'
  /// above, except for the lack of a public key to check in step 1.
  pub fn check_node(&self, their_id: &Address)->bool {
  	if !self.our_id.is_valid() {
  		panic!("Routing Table id is not valid");
  	}
  	if self.our_id == *their_id {
		  return false;
  	}
  	if self.has_node(their_id) {
	    return false;	
  	}
    //  std::lock_guard<std::mutex> lock(mutex_);
    if self.routing_table.len() < RoutingTable::get_optimal_size() {
    	return true;
    }
    let group_size = RoutingTable::get_group_size() - 1;
    let thier_id_clone = their_id.clone();    
    if RoutingTable::closer_to_target(&self.our_id, &their_id, &self.routing_table[group_size].fob.id) {
    	return true;
  	}
    self.new_node_is_better_than_existing(&their_id, self.find_candidate_for_removal())        	
	}
  
  /// This unconditionally removes the contact from the table.
  pub fn drop_node(&mut self, node_to_drop: &Address) {
    let mut index_of_removal = 0usize;

    for i in 0..self.routing_table.len() {
      if self.routing_table[i].fob.id == *node_to_drop {
        index_of_removal = i;
        break;
      }
    }

    if index_of_removal < self.routing_table.len() {
      self.routing_table.remove(index_of_removal);
    }
  }

  /// This returns a collection of contacts to which a message should be sent onwards.  It will
  /// return all of our close group (comprising 'GroupSize' contacts) if the closest one to the
  /// target is within our close group.  If not, it will return the 'Parallelism()' closest contacts
  /// to the target.
  pub fn target_nodes(&self, target: Address)->Vec<NodeInfo> {
    let mut our_close_group = Vec::new();
    let mut closest_to_target = Vec::new();
    let mut result: Vec<NodeInfo> = Vec::new();
    let mut iterations = 0usize;

    let parallelism = if RoutingTable::get_group_size() < self.routing_table.len() {
      RoutingTable::get_group_size()
    } else {
      self.routing_table.len()
    };

    for iter in self.routing_table.iter() {
      if iterations < RoutingTable::get_group_size() {
        our_close_group.push(iter.clone());
      }
      closest_to_target.push(iter.clone());
      iterations += 1;
    }

    if closest_to_target.is_empty() {
      return result;
    }

    // Partial Sort:
    // let high = closest_to_target.len() - 1;
    // RoutingTable::partial_sort(&mut closest_to_target, 0, high, parallelism, &self.our_id);

    closest_to_target.sort_by(|a, b| if RoutingTable::closer_to_target(&self.our_id, &a.fob.id, &b.fob.id) { cmp::Ordering::Less } else { cmp::Ordering::Greater });

    if RoutingTable::is_any_of(&our_close_group, &closest_to_target) {
      for iter in our_close_group.iter() {
        result.push(iter.clone());
      }
    } else {
      for iter in closest_to_target.iter().take(parallelism) {
        result.push(iter.clone());
      }
    }

    result
  }

  /// This returns our close group, i.e. the 'GroupSize' contacts closest to our ID (or the entire
  /// table if we hold less than 'GroupSize' contacts in total).
  pub fn our_close_group(&self) -> Vec<NodeInfo> {
    let group_size = RoutingTable::get_group_size();
    let size = cmp::min(group_size, self.routing_table.len());
    let mut result = Vec::new();
    for i in 0..size {
      // is cloning advisable?
      result.push(self.routing_table[i].clone());
    }
    result
  }

  /// This returns the public key for the given node if the node is in our table.
  pub fn get_public_key(&self, their_id: Address)->Option<crypto::asymmetricbox::PublicKey> {  	 
  	 if !their_id.is_valid() {
  	 	 panic!("Id is not valid");
  	 }
    //std::lock_guard<std::mutex> lock(mutex_);    
    if !self.is_nodes_sorted() {
    	panic!("Nodes are not sorted");
    }
    let found_node_option = self.routing_table.iter().find(|&node_info| {
    		  node_info.fob.id == their_id 
    		});
    match found_node_option {
    	Some(node) => { Some(node.fob.keys.1) }
    	None => {None}
    }
  }


//  pub fn our_id(&self)->Address {
//  	self.our_id.0 
//	}

  
  pub fn size(&self)->usize {
  	//std::lock_guard<std::mutex> lock(mutex_);
    self.routing_table.len()
  }

  fn find_candidate_for_removal(&self) -> usize {
    assert!(self.routing_table.len() >= RoutingTable::get_optimal_size());

    let mut number_in_bucket = 0usize;
    let mut bucket = 0usize;

    let mut start = self.routing_table.len() - 1;
    let finish = RoutingTable::get_group_size();

    while start >= finish {
      let index = self.bucket_index(&self.routing_table[start].fob.id);
      if index != bucket {
        bucket = index;
        number_in_bucket = 0;
      }

      number_in_bucket += 1;
      if number_in_bucket > RoutingTable::get_bucket_size() {
        break;
      }

      start -= 1;
    }
    start
  }

  fn bucket_index(&self, id: &maidsafe_types::NameType) -> usize {
    let mut index_of_mismatch = 0usize;

    while index_of_mismatch < self.our_id.0.len() {
      if id.0[index_of_mismatch] != self.our_id.0[index_of_mismatch] {
        break;
      }
      index_of_mismatch += 1;
    }

    if index_of_mismatch == self.our_id.0.len() {
      return 8 * self.our_id.0.len();
    }

    let common_bits = K_COMMON_BITS[self.our_id.0[index_of_mismatch] as usize][id.0[index_of_mismatch] as usize];
    8 * index_of_mismatch + common_bits as usize
  }
  
  fn has_node(&self, node_id: &Address) -> bool {
    for node_info in &self.routing_table {
      if node_info.fob.id == *node_id {
        return true;
      }
    }
    false
  }

  fn push_back_then_sort(&mut self, node_info: NodeInfo) -> usize {
    self.routing_table.push(node_info);
    let mut index = self.routing_table.len() - 1;

    for i in 1..self.routing_table.len() {
      let mut j = i - 1;
      let rhs_id = self.routing_table[i].clone();

      while j != usize::MAX && RoutingTable::closer_to_target(&self.our_id, &self.routing_table[j].fob.id, &rhs_id.fob.id) {
        self.routing_table[j + 1] = self.routing_table[j].clone();
        if j != 0 { j -= 1; }
        else      { j = usize::MAX; }
      }

      j = if j == usize::MAX { 0 } else { j + 1 };

      if j != i {
        self.routing_table[j] = rhs_id;
        if i == self.routing_table.len() - 1 {
          index = j;
        }
      }
    }
    index
  }

  // lhs is closer to base than rhs
  fn closer_to_target(base: &maidsafe_types::NameType,
                      lhs: &maidsafe_types::NameType,
                      rhs: &maidsafe_types::NameType) -> bool {
    for i in 0..lhs.0.len() {
      let res_0 = lhs.0[i] ^ base.0[i];
      let res_1 = rhs.0[i] ^ base.0[i];

      if res_0 != res_1 {
          return res_0 < res_1;
      }
    }

    false
  }
  
  fn is_nodes_sorted(&self) -> bool {
  	for i in 1..self.routing_table.len() {
      if RoutingTable::closer_to_target(&self.our_id, &self.routing_table[i - 1].fob.id, &self.routing_table[i].fob.id) {
        return false;
      }
    }
  	true
  }
  
  fn new_node_is_better_than_existing (&self, new_node: &maidsafe_types::NameType, removal_node_index: usize) -> bool {
  	if removal_node_index >= self.routing_table.len() {
  		return false;
  	}
  	let removal_node = &self.routing_table[removal_node_index];
    let last_node_fob_id = &self.routing_table[self.routing_table.len() -1 ].fob.id;    
    
    *last_node_fob_id != removal_node.fob.id && 
      &self.bucket_index(new_node) > &self.bucket_index(&removal_node.fob.id)
  }

  fn is_any_of(vec_close_group: &Vec<NodeInfo>, vec_closest_to_target: &Vec<NodeInfo>) -> bool {
    for iter in vec_close_group.iter() {
      if iter.fob.id == vec_closest_to_target[0].fob.id {
        return true;
      }
    }
    false
  }

  /*
  fn get_pivot(low: usize, high: usize) -> usize {
    // TODO(Spandan) get a random value in the range [low, high] - rand is currently broken on my
    // Rust right now
    (high - low) / 2
  }

  fn partition(vec: &mut Vec<NodeInfo>, low: usize, high: usize, base: &maidsafe_types::NameType) -> usize {
    if low < high {
      let pivot = RoutingTable::get_pivot(low, high);
      let mut new_pivot = low;

      let temp = vec[pivot].clone();
      vec[pivot] = vec[high].clone();
      vec[high] = temp.clone();

      for i in low..high {
        if RoutingTable::closer_to_target(&base, &vec[high].fob.id, &vec[i].fob.id) == cmp::Ordering::Greater {
          if i != new_pivot {
            let temp = vec[new_pivot].clone();
            vec[new_pivot] = vec[i].clone();
            vec[i] = temp.clone();
          }
          new_pivot += 1;
        }
      }

      if new_pivot != high {
        let temp = vec[new_pivot].clone();
        vec[new_pivot] = vec[high].clone();
        vec[high] = temp.clone();
      }

      new_pivot
    } else {
      low
    }
  }

  fn partial_sort(vec: &mut Vec<NodeInfo>, low: usize, high: usize, parallelism: usize, base: &maidsafe_types::NameType) {
    if low < high {
      let new_pivot = RoutingTable::partition(vec, low, high, base);
      RoutingTable::partial_sort(vec, low, new_pivot - 1, parallelism, base);

      if new_pivot < parallelism {
        RoutingTable::partial_sort(vec, new_pivot, high, parallelism, base);
      }
    }
  }
  */
}

///////////////////////////////////////////////////
extern crate rand;
use std::collections::BitVec;
use std::mem;

enum ContactType {
    Far,
    Mid,
    Close,
}

fn get_contact(farthest_from_tables_own_id: &maidsafe_types::NameType, index: usize, contact_type: ContactType) -> maidsafe_types::NameType {
    let mut binary_id = BitVec::from_bytes(&farthest_from_tables_own_id.0);
    if index > 0 {
        for i in 0..index {
            let bit = binary_id.get(i).unwrap();
            binary_id.set(i, !bit);
        }
    }

    match contact_type {
        ContactType::Mid => {
            let bit_num = binary_id.len() - 1;
            let bit = binary_id.get(bit_num).unwrap();
            binary_id.set(bit_num, !bit);
        },
        ContactType::Close => {
            let bit_num = binary_id.len() - 2;
            let bit = binary_id.get(bit_num).unwrap();
            binary_id.set(bit_num, !bit);
        },
        ContactType::Far => {},
    };

    maidsafe_types::NameType(maidsafe_types::helper::vector_as_u8_64_array(binary_id.to_bytes()))
}

struct Bucket {
    index: usize,
    far_contact: maidsafe_types::NameType,
    mid_contact: maidsafe_types::NameType,
    close_contact: maidsafe_types::NameType,
}

impl Bucket {
    fn new(farthest_from_tables_own_id: maidsafe_types::NameType, index: usize) -> Bucket {
        Bucket {
            index: index,
            far_contact: get_contact(&farthest_from_tables_own_id, index, ContactType::Far),
            mid_contact: get_contact(&farthest_from_tables_own_id, index, ContactType::Mid),
            close_contact: get_contact(&farthest_from_tables_own_id, index, ContactType::Close),
        }
    }
}

struct RoutingTableUnitTest {
    our_id: maidsafe_types::NameType,
    table: RoutingTable,
    buckets: [Bucket; 100],
    node_info: NodeInfo,
    initial_count: usize,
    added_ids: Vec<maidsafe_types::NameType>,
}

impl RoutingTableUnitTest {
    fn new() -> RoutingTableUnitTest {
        let node_info = create_random_node_info();
        let table = RoutingTableUnitTest {
            our_id: node_info.fob.id.clone(),
            table: RoutingTable { our_id: node_info.fob.id.clone(), routing_table: Vec::new(), },
            buckets: RoutingTableUnitTest::initialise_buckets(&node_info.fob.id),
            node_info: node_info,
            initial_count: (rand::random::<usize>() % (RoutingTable::get_group_size() - 1)) + 1,
            added_ids: Vec::new(),
        };

        for i in 0..99 {
            assert!(RoutingTable::closer_to_target(&table.our_id, &table.buckets[i].mid_contact, &table.buckets[i].far_contact));
            assert!(RoutingTable::closer_to_target(&table.our_id, &table.buckets[i].close_contact, &table.buckets[i].mid_contact));
            assert!(RoutingTable::closer_to_target(&table.our_id, &table.buckets[i + 1].far_contact, &table.buckets[i].close_contact));
        }

        assert!(RoutingTable::closer_to_target(&table.our_id, &table.buckets[99].mid_contact, &table.buckets[99].far_contact));
        assert!(RoutingTable::closer_to_target(&table.our_id, &table.buckets[99].close_contact, &table.buckets[99].mid_contact));

        table
    }

    fn partially_fill_table(&mut self) {
        for i in 0..self.initial_count {
            self.node_info.fob.id = self.buckets[i].mid_contact.clone();
            self.added_ids.push(self.node_info.fob.id.clone());
            assert!(self.table.add_node(self.node_info.clone()).0);
        }

        assert_eq!(self.initial_count, self.table.size());
    }

    fn complete_filling_table(&mut self) {
        for i in self.initial_count..RoutingTable::get_optimal_size() {
            self.node_info.fob.id = self.buckets[i].mid_contact.clone();
            self.added_ids.push(self.node_info.fob.id.clone());
            assert!(self.table.add_node(self.node_info.clone()).0);
        }

        assert_eq!(RoutingTable::get_optimal_size(), self.table.size());
    }

    fn initialise_buckets(our_id: &maidsafe_types::NameType) -> [Bucket; 100] {
        let arr = [255u8; 64];
        let mut arr_res = [0u8; 64];
        for i in 0..64 {
            arr_res[i] = arr[i] ^ our_id.0[i];
        }

        let farthest_from_tables_own_id = maidsafe_types::NameType(arr_res);

        let mut buckets: [Bucket; 100] = unsafe{mem::uninitialized()};
        for i in 0..buckets.len() {
            buckets[i] = Bucket::new(farthest_from_tables_own_id.clone(), i);
        }

        buckets
    }
}

fn create_random_socket_address() -> SocketAddr {
  SocketAddr::V4(SocketAddrV4::new(
      Ipv4Addr::new(rand::random::<u8>(),
                    rand::random::<u8>(),
                    rand::random::<u8>(),
                    rand::random::<u8>()),
      rand::random::<u16>()))
}

fn create_random_arr() -> [u8; 64] {
  let mut arr = [0u8; 64];
  for i in 0..arr.len() {
    arr[i] = rand::random::<u8>();
  }
  arr
}

fn create_random_id() -> maidsafe_types::NameType {
  maidsafe_types::NameType(create_random_arr())
}

fn create_random_fob() -> KeyFob {
  let id = create_random_id();
  let sig = crypto::sign::Signature(id.0);
  KeyFob {
    id: id,
    keys: (crypto::sign::gen_keypair().0, crypto::asymmetricbox::gen_keypair().0),
    signature: sig,
  }
}

fn create_random_node_info() -> NodeInfo {
  NodeInfo {
      fob: create_random_fob(),
      endpoint: create_random_socket_address(),
      connected: false,
  }
}

fn create_random_routing_tables(num_of_tables: usize) -> Vec<RoutingTable> {
    vec![RoutingTable { routing_table: Vec::new(), our_id: create_random_id(), }; num_of_tables]
}

#[test]
fn add_check_nodes_test() {
  let num_of_tables = 50usize;
  let mut tables = create_random_routing_tables(num_of_tables);

  for i in 0..num_of_tables {
    for j in 0..num_of_tables {
      let mut node_info = create_random_node_info();
      node_info.fob.id = tables[j].our_id.clone();

      if tables[i].check_node(&node_info.fob.id) {
        let removed_node = tables[i].add_node(node_info);
        assert!(removed_node.0);
      }
    }
  }
}

#[test]
fn routing_table_test() {
    let mut table = RoutingTable {
        routing_table: Vec::new(),
        our_id: create_random_id(),
    };

    for i in 0..RoutingTable::get_group_size() {
        let id = create_random_id();
        assert!(table.check_node(&id));
    }

    assert_eq!(table.size(), 0);

    for i in 0..RoutingTable::get_group_size() {
        let node_info = create_random_node_info();
        assert!(table.add_node(node_info).0);
    }

    assert_eq!(table.size(), RoutingTable::get_group_size());
}

#[test]
fn add_check_close_group_test() {
    let num_of_tables = 50usize;
    let mut tables = create_random_routing_tables(num_of_tables);
    let mut addresses: Vec<maidsafe_types::NameType> = Vec::with_capacity(num_of_tables);

    for i in 0..num_of_tables {
        addresses.push(tables[i].our_id.clone());
        for j in 0..num_of_tables {
            let mut node_info = create_random_node_info();
            node_info.fob.id = tables[j].our_id.clone();
            assert!(tables[i].add_node(node_info).0);
        }
    }

    for it in tables.iter() {
        let id = it.our_id.clone();
        addresses.sort_by(|a, b| if RoutingTable::closer_to_target(&id, &a, &b) { cmp::Ordering::Less } else { cmp::Ordering::Greater });
        let mut groups = it.our_close_group();
        assert_eq!(groups.len(), RoutingTable::get_group_size());

        // TODO(Spandan) vec.dedup does not compile - manually doing it
        if groups.len() > 1 {
            let mut new_end = 1usize;
            for i in 1..groups.len() {
                if groups[new_end - 1].fob.id != groups[i].fob.id {
                    if new_end != i {
                        groups[new_end] = groups[i].clone();
                    }
                    new_end += 1;
                }
            }
            assert_eq!(new_end, groups.len());
        }

        assert_eq!(groups.len(), RoutingTable::get_group_size());

        for i in 0..RoutingTable::get_group_size() {
            assert!(groups[i].fob.id == addresses[i + 1]);
        }
    }
}

#[test]
fn add_node_test() {
    let mut test = RoutingTableUnitTest::new();

    assert_eq!(test.table.size(), 0);

    // try with our id - should fail
    test.node_info.fob.id = test.table.our_id.clone();
    let mut result_of_add = test.table.add_node(test.node_info.clone());
    assert!(!result_of_add.0);
    match result_of_add.1 {
        Some(_) => panic!("Unexpected"),
        None => {},
    };
    assert_eq!(test.table.size(), 0);

    // add first contact
    test.node_info.fob.id = test.buckets[0].far_contact.clone();
    result_of_add = test.table.add_node(test.node_info.clone());
    assert!(result_of_add.0);
    match result_of_add.1 {
        Some(_) => panic!("Unexpected"),
        None => {},
    };
    assert_eq!(test.table.size(), 1);

    // try with the same contact - should fail
    result_of_add = test.table.add_node(test.node_info.clone());
    assert!(!result_of_add.0);
    match result_of_add.1 {
        Some(_) => panic!("Unexpected"),
        None => {},
    };
    assert_eq!(test.table.size(), 1);

    // Add further 'OptimalSize()' - 1 contacts (should all succeed with no removals).  Set this up so
    // that bucket 0 (furthest) and bucket 1 have 3 contacts each and all others have 0 or 1 contacts.

    // Bucket 0
    test.node_info.fob.id = test.buckets[0].mid_contact.clone();
    result_of_add = test.table.add_node(test.node_info.clone());
    assert!(result_of_add.0);
    match result_of_add.1 {
        Some(_) => panic!("Unexpected"),
        None => {},
    };
    assert_eq!(2, test.table.size());
    result_of_add = test.table.add_node(test.node_info.clone());
    assert!(!result_of_add.0);
    match result_of_add.1 {
        Some(_) => panic!("Unexpected"),
        None => {},
    };
    assert_eq!(2, test.table.size());

    test.node_info.fob.id = test.buckets[0].close_contact.clone();
    result_of_add = test.table.add_node(test.node_info.clone());
    assert!(result_of_add.0);
    match result_of_add.1 {
        Some(_) => panic!("Unexpected"),
        None => {},
    };
    assert_eq!(3, test.table.size());
    result_of_add = test.table.add_node(test.node_info.clone());
    assert!(!result_of_add.0);
    match result_of_add.1 {
        Some(_) => panic!("Unexpected"),
        None => {},
    };
    assert_eq!(3, test.table.size());

    // Bucket 1
    test.node_info.fob.id = test.buckets[1].far_contact.clone();
    result_of_add = test.table.add_node(test.node_info.clone());
    assert!(result_of_add.0);
    match result_of_add.1 {
        Some(_) => panic!("Unexpected"),
        None => {},
    };
    assert_eq!(4, test.table.size());
    result_of_add = test.table.add_node(test.node_info.clone());
    assert!(!result_of_add.0);
    match result_of_add.1 {
        Some(_) => panic!("Unexpected"),
        None => {},
    };
    assert_eq!(4, test.table.size());

    test.node_info.fob.id = test.buckets[1].mid_contact.clone();
    result_of_add = test.table.add_node(test.node_info.clone());
    assert!(result_of_add.0);
    match result_of_add.1 {
        Some(_) => panic!("Unexpected"),
        None => {},
    };
    assert_eq!(5, test.table.size());
    result_of_add = test.table.add_node(test.node_info.clone());
    assert!(!result_of_add.0);
    match result_of_add.1 {
        Some(_) => panic!("Unexpected"),
        None => {},
    };
    assert_eq!(5, test.table.size());

    test.node_info.fob.id = test.buckets[1].close_contact.clone();
    result_of_add = test.table.add_node(test.node_info.clone());
    assert!(result_of_add.0);
    match result_of_add.1 {
        Some(_) => panic!("Unexpected"),
        None => {},
    };
    assert_eq!(6, test.table.size());
    result_of_add = test.table.add_node(test.node_info.clone());
    assert!(!result_of_add.0);
    match result_of_add.1 {
        Some(_) => panic!("Unexpected"),
        None => {},
    };
    assert_eq!(6, test.table.size());

    // Add remaining contacts
    for i in 2..(RoutingTable::get_optimal_size() - 4) {
        test.node_info.fob.id = test.buckets[i].mid_contact.clone();
        result_of_add = test.table.add_node(test.node_info.clone());
        assert!(result_of_add.0);
        match result_of_add.1 {
            Some(_) => panic!("Unexpected"),
            None => {},
        };
        assert_eq!(i + 5, test.table.size());
        result_of_add = test.table.add_node(test.node_info.clone());
        assert!(!result_of_add.0);
        match result_of_add.1 {
            Some(_) => panic!("Unexpected"),
            None => {},
        };
        assert_eq!(i + 5, test.table.size());
    }

    // Check next 4 closer additions return 'buckets_[0].far_contact', 'buckets_[0].mid_contact',
    // 'buckets_[1].far_contact', and 'buckets_[1].mid_contact' as dropped (in that order)
    let mut dropped: Vec<maidsafe_types::NameType> = Vec::new();
    for i in (RoutingTable::get_optimal_size() - 4)..RoutingTable::get_optimal_size() {
        test.node_info.fob.id = test.buckets[i].mid_contact.clone();
        result_of_add = test.table.add_node(test.node_info.clone());
        assert!(result_of_add.0);
        match result_of_add.1 {
            Some(_) => {},
            None => panic!("Unexpected"),
        };
        dropped.push(result_of_add.1.unwrap().fob.id);
        assert_eq!(RoutingTable::get_optimal_size(), test.table.size());
        result_of_add = test.table.add_node(test.node_info.clone());
        assert!(!result_of_add.0);
        match result_of_add.1 {
            Some(_) => panic!("Unexpected"),
            None => {},
        };
        assert_eq!(RoutingTable::get_optimal_size(), test.table.size());
    }

    // TODO(Spandan) - This bunch Fails currently
    assert!(test.buckets[0].far_contact == dropped[0]);
    assert!(test.buckets[0].mid_contact == dropped[1]);
    assert!(test.buckets[1].far_contact == dropped[2]);
    assert!(test.buckets[1].mid_contact == dropped[3]);

    // Try to add far contacts again (should fail)
    for far_contact in dropped {
        test.node_info.fob.id = far_contact.clone();
        result_of_add = test.table.add_node(test.node_info.clone());
        assert!(!result_of_add.0);
        match result_of_add.1 {
            Some(_) => panic!("Unexpected"),
            None => {},
        };
        assert_eq!(RoutingTable::get_optimal_size(), test.table.size());
    }

    // Add final close contact to push size of table_ above OptimalSize()
    test.node_info.fob.id = test.buckets[RoutingTable::get_optimal_size()].mid_contact.clone();
    result_of_add = test.table.add_node(test.node_info.clone());
    // assert!(result_of_add.0);
    // match result_of_add.1 {
    //     Some(_) => {},
    //     None => panic!("Unexpected"),
    // };
    assert_eq!(RoutingTable::get_optimal_size(), test.table.size());
    result_of_add = test.table.add_node(test.node_info.clone());
    assert!(!result_of_add.0);
    match result_of_add.1 {
        Some(_) => panic!("Unexpected"),
        None => {},
    };
    assert_eq!(RoutingTable::get_optimal_size(), test.table.size());
}

#[test]
fn drop_node_test() {
    // Check on empty table
    let mut test = RoutingTableUnitTest::new();

    assert_eq!(test.table.size(), 0);

    // Fill the table
    test.partially_fill_table();
    test.complete_filling_table();

    // Try with invalid Address
    test.table.drop_node(&create_random_id());
    assert_eq!(RoutingTable::get_optimal_size(), test.table.size());

    // Try with our ID
    let drop_id = test.table.our_id.clone();
    test.table.drop_node(&drop_id);
    assert_eq!(RoutingTable::get_optimal_size(), test.table.size());

    // Try with Address of node not in table
    test.table.drop_node(&test.buckets[0].far_contact);
    assert_eq!(RoutingTable::get_optimal_size(), test.table.size());

    // Remove all nodes one at a time
    // TODO(Spandan) Shuffle not implemented
    let mut size = test.table.size();
    for id in test.added_ids {
        size -= 1;
        test.table.drop_node(&id);
        assert_eq!(size, test.table.size());
    }
}

<<<<<<< HEAD

#[test]
fn routing_table_check_node() {
  let mut routing_table_utest = RoutingTableUnitTest::new();

  // TODO(Shankar) EXPECT_THROW(table_.CheckNode(Address{}), common_error);

  // Try with our ID
  assert_eq!(routing_table_utest.table.check_node(&routing_table_utest.table.our_id), false);

  // Should return true for empty routing table
  assert!(routing_table_utest.table.check_node(&routing_table_utest.buckets[0].far_contact));

  // Add the first contact, and check it doesn't allow duplicates
  let mut new_node_0 = create_random_node_info();
  new_node_0.fob.id = routing_table_utest.buckets[0].far_contact.clone();
  assert!(routing_table_utest.table.add_node(new_node_0).0);
  assert_eq!(routing_table_utest.table.check_node(&routing_table_utest.buckets[0].far_contact.clone()), false);

  // Add further 'OptimalSize()' - 1 contacts (should all succeed with no removals).  Set this up so
  // that bucket 0 (furthest) and bucket 1 have 3 contacts each and all others have 0 or 1 contacts.

  let mut new_node_1 = create_random_node_info();
  new_node_1.fob.id =  routing_table_utest.buckets[0].mid_contact.clone();
  assert!(routing_table_utest.table.check_node(&new_node_1.fob.id));  
  assert!(routing_table_utest.table.add_node(new_node_1).0);
  assert_eq!(routing_table_utest.table.check_node(&routing_table_utest.buckets[0].mid_contact.clone()), false);

  let mut new_node_2 = create_random_node_info();
  new_node_2.fob.id =  routing_table_utest.buckets[0].close_contact.clone();
  assert!(routing_table_utest.table.check_node(&new_node_2.fob.id));  
  assert!(routing_table_utest.table.add_node(new_node_2).0);
  assert_eq!(routing_table_utest.table.check_node(&routing_table_utest.buckets[0].close_contact.clone()), false);

  let mut new_node_3 = create_random_node_info();
  new_node_3.fob.id = routing_table_utest.buckets[1].far_contact.clone();
  assert!(routing_table_utest.table.check_node(&new_node_3.fob.id));
  assert!(routing_table_utest.table.add_node(new_node_3).0);
  assert_eq!(routing_table_utest.table.check_node(&routing_table_utest.buckets[1].far_contact.clone()), false);

  let mut new_node_4 = create_random_node_info();
  new_node_4.fob.id =  routing_table_utest.buckets[1].mid_contact.clone();
  assert!(routing_table_utest.table.check_node(&new_node_4.fob.id));  
  assert!(routing_table_utest.table.add_node(new_node_4).0);
  assert_eq!(routing_table_utest.table.check_node(&routing_table_utest.buckets[1].mid_contact.clone()), false);

  let mut new_node_5 = create_random_node_info();
  new_node_5.fob.id =  routing_table_utest.buckets[1].close_contact.clone();
  assert!(routing_table_utest.table.check_node(&new_node_5.fob.id));  
  assert!(routing_table_utest.table.add_node(new_node_5).0);
  assert_eq!(routing_table_utest.table.check_node(&routing_table_utest.buckets[1].close_contact.clone()), false);

  for i in 2..(RoutingTable::get_optimal_size() - 4) {
    let mut new_node = create_random_node_info();
    new_node.fob.id =  routing_table_utest.buckets[i].mid_contact.clone();
    assert!(routing_table_utest.table.check_node(&new_node.fob.id));  
    assert!(routing_table_utest.table.add_node(new_node).0);
    assert_eq!(routing_table_utest.table.check_node(&routing_table_utest.buckets[i].mid_contact.clone()), false);
  }

  assert_eq!(RoutingTable::get_optimal_size(), routing_table_utest.table.routing_table.len());

  for i in (RoutingTable::get_optimal_size() - 4)..RoutingTable::get_optimal_size() {
    let mut new_node = create_random_node_info();
    new_node.fob.id =  routing_table_utest.buckets[i].mid_contact.clone();
    assert!(routing_table_utest.table.check_node(&new_node.fob.id));  
    assert!(routing_table_utest.table.add_node(new_node).0);
    assert_eq!(routing_table_utest.table.check_node(&routing_table_utest.buckets[i].mid_contact.clone()), false);
    assert_eq!(RoutingTable::get_optimal_size(), routing_table_utest.table.routing_table.len());
  }

  // Check far contacts again which are now not in the table
  assert_eq!(routing_table_utest.table.check_node(&routing_table_utest.buckets[0].far_contact.clone()), false);
  assert_eq!(routing_table_utest.table.check_node(&routing_table_utest.buckets[0].mid_contact.clone()), false);
  assert_eq!(routing_table_utest.table.check_node(&routing_table_utest.buckets[1].far_contact.clone()), false);
  assert_eq!(routing_table_utest.table.check_node(&routing_table_utest.buckets[1].mid_contact.clone()), false);

  // Check final close contact which would push size of table_ above OptimalSize()
  assert!(routing_table_utest.table.check_node(&routing_table_utest.buckets[RoutingTable::get_optimal_size()].mid_contact.clone()));      
}

#[test]
fn churn_test() {
    let network_size = 200usize;
    let nodes_to_remove = 20usize;

    let mut tables = create_random_routing_tables(network_size);
    let mut addresses: Vec<Address> = Vec::with_capacity(network_size);

    for i in 0..tables.len() {
        addresses.push(tables[i].our_id.clone());
        for j in 0..tables.len() {
            let mut node_info = create_random_node_info();
            node_info.fob.id = tables[j].our_id.clone();
            tables[i].add_node(node_info);
        }
    }

    // now remove nodes
    let mut drop_vec: Vec<Address> = Vec::with_capacity(nodes_to_remove);
    for i in 0..nodes_to_remove {
        drop_vec.push(addresses[i].clone());
    }

    tables = tables.split_off(nodes_to_remove);

    for i in 0..tables.len() {
        for j in 0..drop_vec.len() {
            tables[i].drop_node(&drop_vec[j]);
        }
    }
    // remove ids too
    addresses = addresses.split_off(nodes_to_remove);

    for i in 0..tables.len() {
        let size = if RoutingTable::get_group_size() < tables[i].size() { RoutingTable::get_group_size() } else { tables[i].size() };
        let id = tables[i].our_id.clone();
        addresses.sort_by(|a, b| if RoutingTable::closer_to_target(&id, &a, &b) { cmp::Ordering::Less } else { cmp::Ordering::Greater });
        let groups = tables[i].our_close_group();
        assert_eq!(groups.len(), size);
    }
}

#[test]
fn target_nodes_group_test() {
    let network_size = 100usize;

    let mut tables = create_random_routing_tables(network_size);
    let mut addresses: Vec<Address> = Vec::with_capacity(network_size);

    for i in 0..tables.len() {
        addresses.push(tables[i].our_id.clone());
        for j in 0..tables.len() {
            let mut node_info = create_random_node_info();
            node_info.fob.id = tables[j].our_id.clone();
            tables[i].add_node(node_info);
        }
    }

    for i in 0..tables.len() {
        addresses.sort_by(|a, b| if RoutingTable::closer_to_target(&tables[i].our_id, &a, &b) { cmp::Ordering::Less } else { cmp::Ordering::Greater });
        // if target is in close group return the whole close group excluding target
        for j in 1..(RoutingTable::get_group_size() - RoutingTable::get_quorum_size()) {
            let target_close_group = tables[i].target_nodes(addresses[j].clone());
            assert_eq!(RoutingTable::get_group_size(), target_close_group.len());
            // should contain our close group
            for k in 0..target_close_group.len() {
                assert!(target_close_group[k].fob.id == addresses[k + 1]);
            }
        }
=======
#[test]
fn our_close_group_test() {
    let mut table_unit_test = RoutingTableUnitTest::new();
    assert!(table_unit_test.table.our_close_group().is_empty());

    table_unit_test.partially_fill_table();
    assert_eq!(table_unit_test.initial_count, table_unit_test.table.our_close_group().len());

    for i in 0..table_unit_test.initial_count {
        assert!(table_unit_test.table.our_close_group().iter().filter(|&node| { node.fob.id == table_unit_test.buckets[i].mid_contact }).count() > 0);
    }

    table_unit_test.complete_filling_table();
    assert_eq!(RoutingTable::get_group_size(), table_unit_test.table.our_close_group().len());

    table_unit_test.table.our_close_group()
    .sort_by(|a, b| if RoutingTable::closer_to_target(&table_unit_test.our_id, &a.fob.id, &b.fob.id) { cmp::Ordering::Less } else { cmp::Ordering::Greater });

    for close_node in table_unit_test.table.our_close_group().iter() {
        assert!(table_unit_test.added_ids.iter().filter(|&node| { node == &close_node.fob.id }).count() > 0);
>>>>>>> 35a4569c
    }
}<|MERGE_RESOLUTION|>--- conflicted
+++ resolved
@@ -925,8 +925,6 @@
     }
 }
 
-<<<<<<< HEAD
-
 #[test]
 fn routing_table_check_node() {
   let mut routing_table_utest = RoutingTableUnitTest::new();
@@ -1076,7 +1074,9 @@
                 assert!(target_close_group[k].fob.id == addresses[k + 1]);
             }
         }
-=======
+    }
+}
+
 #[test]
 fn our_close_group_test() {
     let mut table_unit_test = RoutingTableUnitTest::new();
@@ -1097,6 +1097,5 @@
 
     for close_node in table_unit_test.table.our_close_group().iter() {
         assert!(table_unit_test.added_ids.iter().filter(|&node| { node == &close_node.fob.id }).count() > 0);
->>>>>>> 35a4569c
     }
 }