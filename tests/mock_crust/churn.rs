--- conflicted
+++ resolved
@@ -18,15 +18,9 @@
 use itertools::Itertools;
 use maidsafe_utilities::log;
 use rand::Rng;
-<<<<<<< HEAD
 use routing::{Authority, DataIdentifier, Event, EventStream, MessageId, QUORUM, Request, XorName};
-use routing::mock_crust::{Config, Network};
+use routing::mock_crust::{Config, Endpoint, Network};
 use std::cmp;
-=======
-use routing::{Authority, DataIdentifier, Event, MessageId, QUORUM, Request, XorName};
-use routing::mock_crust::{Config, Endpoint, Network};
-use std::cmp::min;
->>>>>>> 69eb6060
 use std::collections::{HashMap, HashSet};
 use super::{TestClient, TestNode, create_connected_clients, create_connected_nodes,
             gen_range_except, poll_and_resend, verify_invariant_for_all_nodes};
@@ -39,32 +33,17 @@
     // Nodes needed for quorum with minimum group size. Round up.
     let min_quorum = (min_group_size * QUORUM + 99) / 100;
 
-<<<<<<< HEAD
-    if len > network.min_section_size() + 2 && rng.gen_weighted_bool(3) {
-        let _ = nodes.remove(rng.gen_range(1, len));
-        let _ = nodes.remove(rng.gen_range(1, len - 1));
-        let _ = nodes.remove(rng.gen_range(1, len - 2));
-
-        None
-    } else {
-        let proxy = rng.gen_range(0, len);
-        let index = rng.gen_range(1, len + 1);
-        let config = Config::with_contacts(&[nodes[proxy].handle.endpoint()]);
-=======
     if rng.gen_weighted_bool(3) {
-        // Pick a group then remove as many nodes as possible from it without breaking quorum.
+        // Pick a section then remove as many nodes as possible from it without breaking quorum.
         let i = rng.gen_range(0, len);
         let prefix = *nodes[i].routing_table().our_group_prefix();
 
         // Any network must allow at least one node to be lost:
-        let num_excess = min(nodes[i].routing_table().our_group().len() + 1 - min_quorum,
-                             len - min_group_size);
+        let num_excess = cmp::min(nodes[i].routing_table().our_group().len() + 1 - min_quorum,
+                                  len - min_group_size);
         assert!(num_excess > 0);
-        let _ = nodes.remove(i);
 
         let mut removed = 1;
->>>>>>> 69eb6060
-
         // Remove as many more as possible:
         while num_excess - removed > 0 {
             let i = rng.gen_range(0, len - removed);
@@ -76,8 +55,8 @@
         }
     } else {
         // It should always be safe to remove min_group_size - min_quorum_size nodes (if we ensured
-        // they did not all come from the same group we could remove more):
-        let num_excess = min(min_group_size - min_quorum, len - min_group_size);
+        // they did not all come from the same section we could remove more):
+        let num_excess = cmp::min(min_group_size - min_quorum, len - min_group_size);
         let mut removed = 0;
         while num_excess - removed > 0 {
             let _ = nodes.remove(rng.gen_range(0, len - removed));
@@ -164,16 +143,10 @@
             .iter_mut()
             .map(|(dst, section)| {
                 let is_recipient = |n: &&TestNode| n.is_recipient(dst);
-<<<<<<< HEAD
                 let new_section =
                     nodes.iter().filter(is_recipient).map(TestNode::name).collect_vec();
                 let count = cmp::min(section.len(), new_section.len());
                 section.extend(new_section);
-=======
-                let new_group = nodes.iter().filter(is_recipient).map(TestNode::name).collect_vec();
-                let count = min(group.len(), new_group.len());
-                group.extend(new_group);
->>>>>>> 69eb6060
                 (*dst, count)
             })
             .collect();
@@ -240,7 +213,7 @@
     let section_name: XorName = rng.gen();
     let auth_s0 = Authority::Section(section_name);
     // this makes sure we have two different sections if there exists more than one
-    let auth_s1 = Authority::Section(!section_name);
+    // let auth_s1 = Authority::Section(!section_name);
 
     let mut expected_gets = ExpectedGets::default();
 
@@ -255,15 +228,17 @@
     expected_gets.send_and_expect(data_id, auth_g0, auth_s0, nodes, min_group_size);
     expected_gets.send_and_expect(data_id, auth_g0, auth_n0, nodes, min_group_size);
     // ... and from a section to itself, another section, a group and a node...
-    expected_gets.send_and_expect(data_id, auth_s0, auth_s0, nodes, min_group_size);
-    expected_gets.send_and_expect(data_id, auth_s0, auth_s1, nodes, min_group_size);
-    expected_gets.send_and_expect(data_id, auth_s0, auth_g0, nodes, min_group_size);
-    expected_gets.send_and_expect(data_id, auth_s0, auth_n0, nodes, min_group_size);
+    // TODO: Enable these once MAID-1920 is fixed.
+    // expected_gets.send_and_expect(data_id, auth_s0, auth_s0, &nodes, min_section_size);
+    // expected_gets.send_and_expect(data_id, auth_s0, auth_s1, &nodes, min_section_size);
+    // expected_gets.send_and_expect(data_id, auth_s0, auth_g0, &nodes, min_section_size);
+    // expected_gets.send_and_expect(data_id, auth_s0, auth_n0, &nodes, min_section_size);
 
     poll_and_resend(nodes, &mut []);
 
     expected_gets.verify(nodes);
     verify_invariant_for_all_nodes(nodes);
+    verify_section_list_signatures(&nodes);
 
     // Every few iterations, clear the nodes' caches, simulating a longer time between events.
     if rng.gen_weighted_bool(5) {
@@ -271,6 +246,30 @@
             node.inner.clear_state();
         }
     }
+}
+
+fn client_gets(network: &mut Network,
+               mut nodes: &mut [TestNode],
+               min_group_size: usize) {
+    let mut clients = create_connected_clients(network, &mut nodes, 1);
+    let cl_auth = Authority::Client {
+        client_key: *clients[0].full_id.public_id().signing_public_key(),
+        proxy_node_name: nodes[0].name(),
+        peer_id: clients[0].handle.0.borrow().peer_id,
+    };
+
+    let mut rng = network.new_rng();
+    let data_id = DataIdentifier::Immutable(rng.gen());
+    let auth_g0 = Authority::NaeManager(rng.gen());
+    let auth_g1 = Authority::NaeManager(rng.gen());
+    let section_name: XorName = rng.gen();
+    let auth_s0 = Authority::Section(section_name);
+
+    // Test messages from a client to a group and a section...
+    expected_gets.client_send_and_expect(data_id, cl_auth, auth_g0, &clients[0], &mut nodes);
+    expected_gets.client_send_and_expect(data_id, cl_auth, auth_s0, &clients[0], &mut nodes);
+    // ... and from group to the client
+    expected_gets.send_and_expect(data_id, auth_g1, cl_auth, &mut nodes, min_section_size);
 }
 
 fn count_groups(nodes: &[TestNode]) -> usize {
@@ -307,68 +306,6 @@
 
 #[test]
 fn churn() {
-<<<<<<< HEAD
-    let min_section_size = 8;
-    let network = Network::new(min_section_size, None);
-    let mut rng = network.new_rng();
-    let mut nodes = create_connected_nodes(&network, 20);
-    let mut clients = create_connected_clients(&network, &mut nodes, 1);
-    let cl_auth = Authority::Client {
-        client_key: *clients[0].full_id.public_id().signing_public_key(),
-        proxy_node_name: nodes[0].name(),
-        peer_id: clients[0].handle.0.borrow().peer_id,
-    };
-
-    for i in 0..CHURN_ITERATIONS {
-        trace!("Iteration {}", i);
-        let added_index = random_churn(&mut rng, &network, &mut nodes);
-
-        // Create random data ID and pick random sending and receiving nodes.
-        let data_id = DataIdentifier::Immutable(rng.gen());
-        let index0 = gen_range_except(&mut rng, 0, nodes.len(), added_index);
-        let index1 = gen_range_except(&mut rng, 0, nodes.len(), added_index);
-        let auth_n0 = Authority::ManagedNode(nodes[index0].name());
-        let auth_n1 = Authority::ManagedNode(nodes[index1].name());
-        let auth_g0 = Authority::NaeManager(rng.gen());
-        let auth_g1 = Authority::NaeManager(rng.gen());
-        let section_name: XorName = rng.gen();
-        let auth_s0 = Authority::Section(section_name);
-        // this makes sure we have two different sections if there exists more than one
-        // let auth_s1 = Authority::Section(!section_name);
-
-        let mut expected_gets = ExpectedGets::default();
-
-        // Test messages from a node to itself, another node, a group and a section...
-        expected_gets.send_and_expect(data_id, auth_n0, auth_n0, &mut nodes, min_section_size);
-        expected_gets.send_and_expect(data_id, auth_n0, auth_n1, &mut nodes, min_section_size);
-        expected_gets.send_and_expect(data_id, auth_n0, auth_g0, &mut nodes, min_section_size);
-        expected_gets.send_and_expect(data_id, auth_n0, auth_s0, &mut nodes, min_section_size);
-        // ... and from a group to itself, another group, a section and a node...
-        expected_gets.send_and_expect(data_id, auth_g0, auth_g0, &mut nodes, min_section_size);
-        expected_gets.send_and_expect(data_id, auth_g0, auth_g1, &mut nodes, min_section_size);
-        expected_gets.send_and_expect(data_id, auth_g0, auth_s0, &mut nodes, min_section_size);
-        expected_gets.send_and_expect(data_id, auth_g0, auth_n0, &mut nodes, min_section_size);
-        // ... and from a section to itself, another section, a group and a node...
-        // TODO: Enable these once MAID-1920 is fixed.
-        // expected_gets.send_and_expect(data_id, auth_s0, auth_s0, &nodes, min_section_size);
-        // expected_gets.send_and_expect(data_id, auth_s0, auth_s1, &nodes, min_section_size);
-        // expected_gets.send_and_expect(data_id, auth_s0, auth_g0, &nodes, min_section_size);
-        // expected_gets.send_and_expect(data_id, auth_s0, auth_n0, &nodes, min_section_size);
-
-        // Test messages from a client to a group and a section...
-        expected_gets.client_send_and_expect(data_id, cl_auth, auth_g0, &clients[0], &mut nodes);
-        expected_gets.client_send_and_expect(data_id, cl_auth, auth_s0, &clients[0], &mut nodes);
-        // ... and from group to the client
-        expected_gets.send_and_expect(data_id, auth_g1, cl_auth, &mut nodes, min_section_size);
-
-        poll_and_resend(&mut nodes, &mut clients);
-
-        expected_gets.verify(&mut nodes, &mut clients);
-
-        verify_invariant_for_all_nodes(&nodes);
-        verify_section_list_signatures(&nodes);
-=======
-    unwrap!(log::init(false));
     let min_group_size = 5;
     let network = Network::new(min_group_size, None);
     let mut rng = network.new_rng();
@@ -387,7 +324,6 @@
         if count_groups(&nodes) > 5 {
             break;
         }
->>>>>>> 69eb6060
     }
 
     info!("Churn [{} nodes, {} groups]: dropping nodes",
@@ -396,6 +332,7 @@
     while nodes.len() > min_group_size {
         drop_random_nodes(&mut rng, &mut nodes, min_group_size);
         send_and_receive(&mut rng, &mut nodes, min_group_size, None);
+        client_gets(&mut network, &mut nodes, min_group_size);
     }
 
     info!("Churn [{} nodes, {} groups]: adding nodes",
@@ -404,6 +341,7 @@
     while nodes.len() < 50 {
         let added_index = add_random_node(&mut rng, &network, &mut nodes);
         send_and_receive(&mut rng, &mut nodes, min_group_size, Some(added_index));
+        client_gets(&mut network, &mut nodes, min_group_size);
     }
 
     info!("Churn [{} nodes, {} groups]: done",
