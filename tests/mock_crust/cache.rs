--- conflicted
+++ resolved
@@ -14,10 +14,6 @@
 //
 // Please review the Licences for the specific language governing permissions and limitations
 // relating to use of the SAFE Network Software.
-
-// TODO: uncomment and fix
-
-/*
 
 use rand::Rng;
 use routing::{Authority, Data, Event, EventStream, MessageId, Prefix, Request, Response};
@@ -58,16 +54,6 @@
     // because in that case the full response (as opposed to just a hash of it)
     // would originate from the proxy node and would never be relayed by it, thus
     // it would never be stored in the cache.
-<<<<<<< HEAD
-    let data = gen_immutable_data_not_in_first_node_group(&mut rng, &nodes);
-    let data_name = *data.name();
-    let msg_id = MessageId::new();
-    let dst = Authority::NaeManager(data_name);
-
-    // No node has the data cached yet, so this request should reach the nodes
-    // in the NAE manager group of the data.
-    unwrap!(clients[0].inner.get_idata(dst, data_name, msg_id));
-=======
     let data = gen_immutable_data_not_in_first_node_section(&mut rng, &nodes);
     let data_id = data.identifier();
     let message_id = MessageId::new();
@@ -76,25 +62,18 @@
     // No node has the data cached yet, so this request should reach the nodes
     // in the NAE manager section of the data.
     unwrap!(clients[0].inner.send_get_request(dst, data_id, message_id));
->>>>>>> 30e984aa
 
     poll_all(&mut nodes, &mut clients);
 
     for node in &mut *nodes {
         loop {
-<<<<<<< HEAD
-            match node.event_rx.try_recv() {
-                Ok(Event::Request { request: Request::GetIData { name: req_data_name,
-                                                        msg_id: req_msg_id },
-=======
             match node.try_next_ev() {
                 Ok(Event::Request { request: Request::Get(req_data_id, req_message_id),
->>>>>>> 30e984aa
                                     src: req_src,
                                     dst: req_dst }) => {
-                    if req_data_name == data_name && req_msg_id == msg_id {
+                    if req_data_id == data_id && req_message_id == message_id {
                         unwrap!(node.inner
-                            .send_get_success(req_dst, req_src, data.clone(), req_msg_id));
+                            .send_get_success(req_dst, req_src, data.clone(), req_message_id));
                         break;
                     }
                 }
@@ -109,25 +88,22 @@
     expect_any_event!(
         clients[0],
         Event::Response {
-            response: Response::GetIData {
-                res: Ok(res_data),
-                msg_id: res_msg_id
-            },
+            response: Response::GetSuccess(ref res_data, res_message_id),
             src: Authority::NaeManager(ref src_name),
             ..
-        } if res_data == data &&
-             res_msg_id == msg_id &&
+        } if *res_data == data &&
+             res_message_id == message_id &&
              src_name == data.name()
     );
 
     // Drain remaining events if any.
     while let Ok(_) = clients[0].inner.try_next_ev() {}
 
-    let msg_id = MessageId::new();
+    let message_id = MessageId::new();
 
     // The proxy node should have cached the data, so this request should only
     // hit the proxy node and not be relayed to the other nodes.
-    unwrap!(clients[0].inner.get_idata(dst, data_name, msg_id));
+    unwrap!(clients[0].inner.send_get_request(dst, data_id, message_id));
 
     poll_all(&mut nodes, &mut clients);
 
@@ -138,14 +114,11 @@
     expect_any_event!(
         clients[0],
         Event::Response {
-            response: Response::GetIData {
-                res: Ok(res_data),
-                msg_id: res_msg_id
-            },
+            response: Response::GetSuccess(ref res_data, res_message_id),
             src: Authority::ManagedNode(src_name),
             ..
-        } if res_data == data &&
-             res_msg_id == msg_id &&
+        } if *res_data == data &&
+             res_message_id == message_id &&
              src_name == proxy_node_name
     );
 
@@ -157,6 +130,4 @@
     for node in nodes.iter_mut().take(min_section_size) {
         expect_no_event!(node);
     }
-}
-
-*/+}